--- conflicted
+++ resolved
@@ -10,28 +10,16 @@
 )
 
 type config struct {
-<<<<<<< HEAD
-	EntityID           string             `yaml:"entity_id"`
-	TrustAnchors       pkg.TrustAnchors   `yaml:"trust_anchors"`
-	AuthorityHints     []string           `yaml:"authority_hints"`
-	OrganisationName   string             `yaml:"organisation_name"`
-	ServerAddr         string             `yaml:"server_addr"`
-	KeyStorage         string             `yaml:"key_storage"`
-	OnlyAutomaticOPs   bool               `yaml:"filter_to_automatic_ops"`
-	EnableDebugLog     bool               `yaml:"enable_debug_log"`
-	TrustMarks         pkg.TrustMarkInfos `yaml:"trust_marks"`
-	UseResolveEndpoint bool               `yaml:"use_resolve_endpoint"`
-=======
-	EntityID         string                                    `yaml:"entity_id"`
-	TrustAnchors     pkg.TrustAnchors                          `yaml:"trust_anchors"`
-	AuthorityHints   []string                                  `yaml:"authority_hints"`
-	OrganisationName string                                    `yaml:"organisation_name"`
-	ServerAddr       string                                    `yaml:"server_addr"`
-	KeyStorage       string                                    `yaml:"key_storage"`
-	OnlyAutomaticOPs bool                                      `yaml:"filter_to_automatic_ops"`
-	EnableDebugLog   bool                                      `yaml:"enable_debug_log"`
-	TrustMarks       []*pkg.EntityConfigurationTrustMarkConfig `yaml:"trust_marks"`
->>>>>>> 12c82a85
+	EntityID           string                                    `yaml:"entity_id"`
+	TrustAnchors       pkg.TrustAnchors                          `yaml:"trust_anchors"`
+	AuthorityHints     []string                                  `yaml:"authority_hints"`
+	OrganisationName   string                                    `yaml:"organisation_name"`
+	ServerAddr         string                                    `yaml:"server_addr"`
+	KeyStorage         string                                    `yaml:"key_storage"`
+	OnlyAutomaticOPs   bool                                      `yaml:"filter_to_automatic_ops"`
+	EnableDebugLog     bool                                      `yaml:"enable_debug_log"`
+	TrustMarks         []*pkg.EntityConfigurationTrustMarkConfig `yaml:"trust_marks"`
+	UseResolveEndpoint bool                                      `yaml:"use_resolve_endpoint"`
 }
 
 var conf *config
